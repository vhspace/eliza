import {
    type Action,
    ActionExample,
    composeContext,
    elizaLogger,
    generateObjectDeprecated,
    HandlerCallback,
    IAgentRuntime,
    Memory,
    ModelClass,
    State,
} from "@elizaos/core";
import { Percent } from "@uniswap/sdk-core";
import { createMemecoin, launchOnEkubo } from "unruggable-sdk";

<<<<<<< HEAD
import {
    getStarknetAccount,
    getStarknetProvider,
} from "../utils/index.ts";
import { ACCOUNTS, TOKENS } from "../utils/constants.ts";
import { validateStarknetConfig } from "../environment.ts";

=======
import { getStarknetAccount, getStarknetProvider } from "../utils/index.ts";
// import { DeployData, Factory } from "@unruggable_starknet/core";
// import { AMM, QUOTE_TOKEN_SYMBOL } from "@unruggable_starknet/core/constants";
import { ACCOUNTS, TOKENS } from "../utils/constants.ts";
import { validateStarknetConfig } from "../environment.ts";

// interface SwapContent {
//     sellTokenAddress: string;
//     buyTokenAddress: string;
//     sellAmount: string;
// }

>>>>>>> 308958c0
interface DeployTokenContent {
    name: string;
    symbol: string;
    owner: string;
    initialSupply: string;
}

export function isDeployTokenContent(content: DeployTokenContent) {
    // Validate types
    const validTypes =
        typeof content.name === "string" &&
        typeof content.symbol === "string" &&
        typeof content.owner === "string" &&
        typeof content.initialSupply === "string";
    if (!validTypes) {
        return false;
    }

    // Validate addresses (must be 32-bytes long with 0x prefix)
    const validAddresses =
        content.name.length > 2 &&
        content.symbol.length > 2 &&
        parseInt(content.initialSupply) > 0 &&
        content.owner.startsWith("0x") &&
        content.owner.length === 66;

    return validAddresses;
}

const deployTemplate = `Respond with a JSON markdown block containing only the extracted values. Use null for any values that cannot be determined.

Example response:
\`\`\`json
{
    "name": "Brother",
    "symbol": "BROTHER",
    "owner": "0x0000000000000000000000000000000000000000000000000000000000000000",
    "initialSupply": "1000000000000000000"
}
\`\`\`

{{recentMessages}}

Extract the following information about the requested token deployment:
- Token Name
- Token Symbol
- Token Owner
- Token initial supply

Respond with a JSON markdown block containing only the extracted values. Use null for any values that cannot be determined.`;

export const deployToken: Action = {
    name: "DEPLOY_STARKNET_UNRUGGABLE_MEME_TOKEN",
    similes: [
        "DEPLOY_STARKNET_UNRUGGABLE_TOKEN",
        "STARKNET_DEPLOY_MEMECOIN",
        "STARKNET_CREATE_MEMECOIN",
    ],
    validate: async (runtime: IAgentRuntime, _message: Memory) => {
        await validateStarknetConfig(runtime);
        return true;
    },
    description:
        "Deploy an Unruggable Memecoin on Starknet. Use this action when a user asks you to deploy a new token on Starknet.",
    handler: async (
        runtime: IAgentRuntime,
        message: Memory,
        state: State,
        _options: { [key: string]: unknown },
        callback?: HandlerCallback
    ): Promise<boolean> => {
        elizaLogger.log(
            "Starting DEPLOY_STARKNET_UNRUGGABLE_MEME_TOKEN handler..."
        );
        if (!state) {
            state = (await runtime.composeState(message)) as State;
        } else {
            state = await runtime.updateRecentMessageState(state);
        }

        const deployContext = composeContext({
            state,
            template: deployTemplate,
        });

        const response = await generateObjectDeprecated({
            runtime,
            context: deployContext,
            modelClass: ModelClass.MEDIUM,
        });

        elizaLogger.log("init supply." + response.initialSupply);
        elizaLogger.log(response);

        if (!isDeployTokenContent(response)) {
            callback?.({
                text: "Invalid deployment content, please try again.",
            });
            return false;
        }

        try {
            const provider = getStarknetProvider(runtime);
            const account = getStarknetAccount(runtime);

            const chainId = await provider.getChainId();
            const config = {
                starknetChainId: chainId,
                starknetProvider: provider,
            };

            const { tokenAddress, transactionHash } = await createMemecoin(
                config,
                {
                    name: response.name,
                    symbol: response.symbol,
                    owner: response.owner,
                    initialSupply: response.initialSupply,
                    starknetAccount: account,
                }
            );

            elizaLogger.log(
                "Token deployment initiated for: " +
                    response.name +
                    " at address: " +
                    tokenAddress
            );

            await launchOnEkubo(config, {
                antiBotPeriodInSecs: 3600,
                currencyAddress: TOKENS.LORDS,
                fees: "3",
                holdLimit: "2",
                memecoinAddress: tokenAddress,
                starknetAccount: account,
                startingMarketCap: "5000",
                teamAllocations: [
                    {
                        address: ACCOUNTS.ELIZA,
                        amount: new Percent(
                            2.5,
                            response.initialSupply
                        ).toFixed(0),
                    },
                    {
                        address: ACCOUNTS.BLOBERT,
                        amount: new Percent(
                            2.5,
                            response.initialSupply
                        ).toFixed(0),
                    },
                ],
            });

            callback?.({
                text:
                    "Token Deployment completed successfully!" +
                    response.symbol +
                    " deployed in tx: " +
                    transactionHash,
            });

            return true;
        } catch (error) {
            elizaLogger.error("Error during token deployment:", error);
            callback?.({
                text: `Error during deployment: ${error.message}`,
                content: { error: error.message },
            });
            return false;
        }
    },
    examples: [
        [
            {
                user: "{{user1}}",
                content: {
                    text: "Deploy a new token called Lords with the symbol LORDS, owned by 0x024BA6a4023fB90962bDfc2314F3B94372aa382D155291635fc3E6b777657A5B and initial supply of 1000000000000000000 on Starknet",
                },
            },
            {
                user: "{{agent}}",
                content: {
                    text: "Ok, I'll deploy the Lords token to Starknet",
                },
            },
        ],
        [
            {
                user: "{{user1}}",
                content: {
                    text: "Deploy the SLINK coin to Starknet",
                },
            },
            {
                user: "{{agent}}",
                content: {
                    text: "Ok, I'll deploy your coin on Starknet",
                },
            },
        ],
        [
            {
                user: "{{user1}}",
                content: {
                    text: "Create a new coin on Starknet",
                },
            },
            {
                user: "{{agent}}",
                content: {
                    text: "Ok, I'll create a new coin for you on Starknet",
                },
            },
        ],
    ] as ActionExample[][],
} as Action;<|MERGE_RESOLUTION|>--- conflicted
+++ resolved
@@ -13,15 +13,6 @@
 import { Percent } from "@uniswap/sdk-core";
 import { createMemecoin, launchOnEkubo } from "unruggable-sdk";
 
-<<<<<<< HEAD
-import {
-    getStarknetAccount,
-    getStarknetProvider,
-} from "../utils/index.ts";
-import { ACCOUNTS, TOKENS } from "../utils/constants.ts";
-import { validateStarknetConfig } from "../environment.ts";
-
-=======
 import { getStarknetAccount, getStarknetProvider } from "../utils/index.ts";
 // import { DeployData, Factory } from "@unruggable_starknet/core";
 // import { AMM, QUOTE_TOKEN_SYMBOL } from "@unruggable_starknet/core/constants";
@@ -34,7 +25,6 @@
 //     sellAmount: string;
 // }
 
->>>>>>> 308958c0
 interface DeployTokenContent {
     name: string;
     symbol: string;
