--- conflicted
+++ resolved
@@ -16,7 +16,6 @@
 } from "@ai16z/eliza";
 import { bootstrapPlugin } from "@ai16z/plugin-bootstrap";
 import { solanaPlugin } from "@ai16z/plugin-solana";
-import { starknetPlugin } from "@ai16z/plugin-starknet";
 import { nodePlugin } from "@ai16z/plugin-node";
 import Database from "better-sqlite3";
 import fs from "fs";
@@ -214,13 +213,6 @@
     token: string
 ) {
     console.log("Creating runtime for character", character.name);
-<<<<<<< HEAD
-=======
-    console.log(
-        "character.settings.secrets?.WALLET_PUBLIC_KEY",
-        character.settings.secrets?.WALLET_PUBLIC_KEY
-    );
->>>>>>> a2e0954a
     return new AgentRuntime({
         databaseAdapter: db,
         token,
