import { ActionResponse } from "./types.ts";
const jsonBlockPattern = /```json\n([\s\S]*?)\n```/;

export const messageCompletionFooter = `\nResponse format should be formatted in a JSON block like this:
\`\`\`json
{ "user": "{{agentName}}", "text": "string", "action": "string" }
\`\`\``;

export const shouldRespondFooter = `The available options are [RESPOND], [IGNORE], or [STOP]. Choose the most appropriate option.
If {{agentName}} is talking too much, you can choose [IGNORE]

Your response must include one of the options.`;


export const pizzaDecisionFooter = `The available options are [YES] or [NO]. Choose the most appropriate option.
Your response must include one of the options.`;


export const parseShouldRespondFromText = (
    text: string
): "RESPOND" | "IGNORE" | "STOP" | null => {
    const match = text
        .split("\n")[0]
        .trim()
        .replace("[", "")
        .toUpperCase()
        .replace("]", "")
        .match(/^(RESPOND|IGNORE|STOP)$/i);
    return match
        ? (match[0].toUpperCase() as "RESPOND" | "IGNORE" | "STOP")
        : text.includes("RESPOND")
          ? "RESPOND"
          : text.includes("IGNORE")
            ? "IGNORE"
            : text.includes("STOP")
              ? "STOP"
              : null;
};

<<<<<<< HEAD
export const parsePizzaDecisionFromText = (
    text: string
): "YES" | "NO" | null => {
    const match = text
        .split('\n')[0]
        .trim()
        .replace("[", "")
        .toUpperCase()
        .replace("]", "")
        .match(/^(YES|NO)$/i);
    return match
        ? (match[0].toUpperCase() as "YES" | "NO")
        : text.includes("YES") ? "YES" : text.includes("NO") ? "NO" : null;
};




export const booleanFooter = `Respond with a YES or a NO.`;
=======
export const booleanFooter = `Respond with only a YES or a NO.`;
>>>>>>> 12ead173

/**
 * Parses a string to determine its boolean equivalent.
 *
 * Recognized affirmative values: "YES", "Y", "TRUE", "T", "1", "ON", "ENABLE".
 * Recognized negative values: "NO", "N", "FALSE", "F", "0", "OFF", "DISABLE".
 *
 * @param {string} text - The input text to parse.
 * @returns {boolean|null} - Returns `true` for affirmative inputs, `false` for negative inputs, and `null` for unrecognized inputs or null/undefined.
 */
export const parseBooleanFromText = (text: string) => {
    if (!text) return null; // Handle null or undefined input

    const affirmative = ["YES", "Y", "TRUE", "T", "1", "ON", "ENABLE"];
    const negative = ["NO", "N", "FALSE", "F", "0", "OFF", "DISABLE"];

    const normalizedText = text.trim().toUpperCase();

    if (affirmative.includes(normalizedText)) {
        return true;
    } else if (negative.includes(normalizedText)) {
        return false;
    }

    return null; // Return null for unrecognized inputs
};

export const stringArrayFooter = `Respond with a JSON array containing the values in a JSON block formatted for markdown with this structure:
\`\`\`json
[
  'value',
  'value'
]
\`\`\`

Your response must include the JSON block.`;

/**
 * Parses a JSON array from a given text. The function looks for a JSON block wrapped in triple backticks
 * with `json` language identifier, and if not found, it searches for an array pattern within the text.
 * It then attempts to parse the JSON string into a JavaScript object. If parsing is successful and the result
 * is an array, it returns the array; otherwise, it returns null.
 *
 * @param text - The input text from which to extract and parse the JSON array.
 * @returns An array parsed from the JSON string if successful; otherwise, null.
 */
export function parseJsonArrayFromText(text: string) {
    let jsonData = null;

    // First try to parse with the original JSON format
    const jsonBlockMatch = text.match(jsonBlockPattern);

    if (jsonBlockMatch) {
        try {
            // Replace single quotes with double quotes before parsing
            const normalizedJson = jsonBlockMatch[1].replace(/'/g, '"');
            jsonData = JSON.parse(normalizedJson);
        } catch (e) {
            console.error("Error parsing JSON:", e);
        }
    }

    // If that fails, try to find an array pattern
    if (!jsonData) {
        const arrayPattern = /\[\s*['"][^'"]*['"]\s*\]/;
        const arrayMatch = text.match(arrayPattern);

        if (arrayMatch) {
            try {
                // Replace single quotes with double quotes before parsing
                const normalizedJson = arrayMatch[0].replace(/'/g, '"');
                jsonData = JSON.parse(normalizedJson);
            } catch (e) {
                console.error("Error parsing JSON:", e);
            }
        }
    }

    if (Array.isArray(jsonData)) {
        return jsonData;
    }

    return null;
}

/**
 * Parses a JSON object from a given text. The function looks for a JSON block wrapped in triple backticks
 * with `json` language identifier, and if not found, it searches for an object pattern within the text.
 * It then attempts to parse the JSON string into a JavaScript object. If parsing is successful and the result
 * is an object (but not an array), it returns the object; otherwise, it tries to parse an array if the result
 * is an array, or returns null if parsing is unsuccessful or the result is neither an object nor an array.
 *
 * @param text - The input text from which to extract and parse the JSON object.
 * @returns An object parsed from the JSON string if successful; otherwise, null or the result of parsing an array.
 */
export function parseJSONObjectFromText(
    text: string
): Record<string, any> | null {
    let jsonData = null;

    const jsonBlockMatch = text.match(jsonBlockPattern);

    if (jsonBlockMatch) {
        try {
            jsonData = JSON.parse(jsonBlockMatch[1]);
        } catch (e) {
            console.error("Error parsing JSON:", e);
            return null;
        }
    } else {
        const objectPattern = /{[\s\S]*?}/;
        const objectMatch = text.match(objectPattern);

        if (objectMatch) {
            try {
                jsonData = JSON.parse(objectMatch[0]);
            } catch (e) {
                console.error("Error parsing JSON:", e);
                return null;
            }
        }
    }

    if (
        typeof jsonData === "object" &&
        jsonData !== null &&
        !Array.isArray(jsonData)
    ) {
        return jsonData;
    } else if (typeof jsonData === "object" && Array.isArray(jsonData)) {
        return parseJsonArrayFromText(text);
    } else {
        return null;
    }
}

export const postActionResponseFooter = `Choose any combination of [LIKE], [RETWEET], [QUOTE], and [REPLY] that are appropriate. Each action must be on its own line. Your response must only include the chosen actions.`;

export const parseActionResponseFromText = (
    text: string
): { actions: ActionResponse } => {
    const actions: ActionResponse = {
        like: false,
        retweet: false,
        quote: false,
        reply: false,
    };

    // Regex patterns
    const likePattern = /\[LIKE\]/i;
    const retweetPattern = /\[RETWEET\]/i;
    const quotePattern = /\[QUOTE\]/i;
    const replyPattern = /\[REPLY\]/i;

    // Check with regex
    actions.like = likePattern.test(text);
    actions.retweet = retweetPattern.test(text);
    actions.quote = quotePattern.test(text);
    actions.reply = replyPattern.test(text);

    // Also do line by line parsing as backup
    const lines = text.split("\n");
    for (const line of lines) {
        const trimmed = line.trim();
        if (trimmed === "[LIKE]") actions.like = true;
        if (trimmed === "[RETWEET]") actions.retweet = true;
        if (trimmed === "[QUOTE]") actions.quote = true;
        if (trimmed === "[REPLY]") actions.reply = true;
    }

    return { actions };
};<|MERGE_RESOLUTION|>--- conflicted
+++ resolved
@@ -37,7 +37,6 @@
               : null;
 };
 
-<<<<<<< HEAD
 export const parsePizzaDecisionFromText = (
     text: string
 ): "YES" | "NO" | null => {
@@ -57,9 +56,6 @@
 
 
 export const booleanFooter = `Respond with a YES or a NO.`;
-=======
-export const booleanFooter = `Respond with only a YES or a NO.`;
->>>>>>> 12ead173
 
 /**
  * Parses a string to determine its boolean equivalent.
