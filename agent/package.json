{
    "name": "@elizaos/agent",
    "version": "0.1.7",
    "main": "src/index.ts",
    "type": "module",
    "scripts": {
        "start": "node --loader ts-node/esm src/index.ts",
        "dev": "node --loader ts-node/esm src/index.ts",
        "check-types": "tsc --noEmit",
        "test": "jest"
    },
    "nodemonConfig": {
        "watch": [
            "src",
            "../core/dist"
        ],
        "ext": "ts,json",
        "exec": "node --enable-source-maps --loader ts-node/esm src/index.ts"
    },
    "dependencies": {
        "@elizaos/adapter-postgres": "workspace:*",
        "@elizaos/adapter-redis": "workspace:*",
        "@elizaos/adapter-sqlite": "workspace:*",
        "@elizaos/adapter-pglite": "workspace:*",
        "@elizaos/client-auto": "workspace:*",
        "@elizaos/client-direct": "workspace:*",
        "@elizaos/client-discord": "workspace:*",
        "@elizaos/client-farcaster": "workspace:*",
        "@elizaos/client-lens": "workspace:*",
        "@elizaos/client-telegram": "workspace:*",
        "@elizaos/client-twitter": "workspace:*",
        "@elizaos/client-slack": "workspace:*",
        "@elizaos/core": "workspace:*",
        "@elizaos/plugin-0g": "workspace:*",
        "@elizaos/plugin-abstract": "workspace:*",
        "@elizaos/plugin-aptos": "workspace:*",
        "@elizaos/plugin-coinmarketcap": "workspace:*",
        "@elizaos/plugin-coingecko": "workspace:*",
        "@elizaos/plugin-binance": "workspace:*",
        "@elizaos/plugin-avail": "workspace:*",
        "@elizaos/plugin-bootstrap": "workspace:*",
        "@elizaos/plugin-cosmos": "workspace:*",
        "@elizaos/plugin-intiface": "workspace:*",
        "@elizaos/plugin-coinbase": "workspace:*",
        "@elizaos/plugin-conflux": "workspace:*",
        "@elizaos/plugin-evm": "workspace:*",
        "@elizaos/plugin-echochambers": "workspace:*",
        "@elizaos/plugin-flow": "workspace:*",
        "@elizaos/plugin-gitbook": "workspace:*",
        "@elizaos/plugin-story": "workspace:*",
        "@elizaos/plugin-goat": "workspace:*",
        "@elizaos/plugin-lensNetwork": "workspace:*",
        "@elizaos/plugin-icp": "workspace:*",
        "@elizaos/plugin-image-generation": "workspace:*",
        "@elizaos/plugin-movement": "workspace:*",
        "@elizaos/plugin-massa": "workspace:*",
    "@elizaos/plugin-nft-generation": "workspace:*",
        "@elizaos/plugin-node": "workspace:*",
        "@elizaos/plugin-solana": "workspace:*",
        "@elizaos/plugin-solana-agentkit": "workspace:*",
        "@elizaos/plugin-autonome": "workspace:*",
        "@elizaos/plugin-starknet": "workspace:*",
        "@elizaos/plugin-stargaze": "workspace:*",
        "@elizaos/plugin-giphy": "workspace:*",
        "@elizaos/plugin-ton": "workspace:*",
        "@elizaos/plugin-sui": "workspace:*",
        "@elizaos/plugin-sgx": "workspace:*",
        "@elizaos/plugin-tee": "workspace:*",
        "@elizaos/plugin-tee-log": "workspace:*",
        "@elizaos/plugin-tee-marlin": "workspace:*",
        "@elizaos/plugin-multiversx": "workspace:*",
        "@elizaos/plugin-near": "workspace:*",
        "@elizaos/plugin-zksync-era": "workspace:*",
        "@elizaos/plugin-twitter": "workspace:*",
        "@elizaos/plugin-primus": "workspace:*",
        "@elizaos/plugin-cronoszkevm": "workspace:*",
        "@elizaos/plugin-3d-generation": "workspace:*",
        "@elizaos/plugin-fuel": "workspace:*",
        "@elizaos/plugin-avalanche": "workspace:*",
        "@elizaos/plugin-video-generation": "workspace:*",
        "@elizaos/plugin-web-search": "workspace:*",
        "@elizaos/plugin-letzai": "workspace:*",
        "@elizaos/plugin-thirdweb": "workspace:*",
        "@elizaos/plugin-genlayer": "workspace:*",
        "@elizaos/plugin-depin": "workspace:*",
        "@elizaos/plugin-open-weather": "workspace:*",
        "@elizaos/plugin-obsidian": "workspace:*",
        "@elizaos/plugin-arthera": "workspace:*",
        "@elizaos/plugin-allora": "workspace:*",
        "@elizaos/plugin-opacity": "workspace:*",
<<<<<<< HEAD
        "@elizaos/plugin-nillion": "workspace:*",
=======
        "@elizaos/plugin-hyperliquid": "workspace:*",
>>>>>>> 0bdafdae
        "@elizaos/plugin-akash": "workspace:*",
        "@elizaos/plugin-quai": "workspace:*",
        "readline": "1.3.0",
        "ws": "8.18.0",
        "yargs": "17.7.2"
    },
    "devDependencies": {
        "@types/jest": "^29.5.14",
        "jest": "^29.7.0",
        "ts-jest": "^29.2.5",
        "ts-node": "10.9.2",
        "tsup": "8.3.5"
    }
}<|MERGE_RESOLUTION|>--- conflicted
+++ resolved
@@ -54,7 +54,7 @@
         "@elizaos/plugin-image-generation": "workspace:*",
         "@elizaos/plugin-movement": "workspace:*",
         "@elizaos/plugin-massa": "workspace:*",
-    "@elizaos/plugin-nft-generation": "workspace:*",
+        "@elizaos/plugin-nft-generation": "workspace:*",
         "@elizaos/plugin-node": "workspace:*",
         "@elizaos/plugin-solana": "workspace:*",
         "@elizaos/plugin-solana-agentkit": "workspace:*",
@@ -88,11 +88,8 @@
         "@elizaos/plugin-arthera": "workspace:*",
         "@elizaos/plugin-allora": "workspace:*",
         "@elizaos/plugin-opacity": "workspace:*",
-<<<<<<< HEAD
         "@elizaos/plugin-nillion": "workspace:*",
-=======
         "@elizaos/plugin-hyperliquid": "workspace:*",
->>>>>>> 0bdafdae
         "@elizaos/plugin-akash": "workspace:*",
         "@elizaos/plugin-quai": "workspace:*",
         "readline": "1.3.0",
