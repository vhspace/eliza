--- conflicted
+++ resolved
@@ -781,15 +781,12 @@
                 ? artheraPlugin
                 : null,
             getSecret(character, "ALLORA_API_KEY") ? alloraPlugin : null,
-            getSecret(character, "HYPERLIQUID_PRIVATE_KEY")
-                ? hyperliquidPlugin
-                : null,
-            getSecret(character, "HYPERLIQUID_TESTNET")
+            (getSecret(character, "HYPERLIQUID_PRIVATE_KEY") || 
+            getSecret(character, "HYPERLIQUID_TESTNET"))
                 ? hyperliquidPlugin
                 : null,
             getSecret(character, "AKASH_MNEMONIC") &&
             getSecret(character, "AKASH_WALLET_ADDRESS")
-<<<<<<< HEAD
                     ? akashPlugin
                     : null,
                     getSecret(character, "NILLION_NILDB_URLS") &&
@@ -799,13 +796,11 @@
                     getSecret(character, "NILLION_NILDB_SCHEMA_ID")
                         ? nillionPlugin
                         : null,
-=======
                 ? akashPlugin
                 : null,
             getSecret(character, "QUAI_PRIVATE_KEY")
                 ? quaiPlugin
                 : null,
->>>>>>> 0bdafdae
         ].filter(Boolean),
         providers: [],
         actions: [],
