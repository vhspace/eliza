--- conflicted
+++ resolved
@@ -1,16 +1,8 @@
-<<<<<<< HEAD
-[@elizaos/core v0.1.7-alpha.2](../index.md) / trimTokens
-
-# Function: trimTokens()
-
-> **trimTokens**(`context`, `maxTokens`, `runtime`): `Promise`\<`any`\>
-=======
 [@elizaos/core v0.1.7](../index.md) / trimTokens
 
 # Function: trimTokens()
 
 > **trimTokens**(`context`, `maxTokens`, `runtime`): `Promise`\<`string`\>
->>>>>>> a54246e2
 
 Trims the provided text context to a specified token limit using a tokenizer model and type.
 
@@ -34,11 +26,7 @@
 
 ## Returns
 
-<<<<<<< HEAD
-`Promise`\<`any`\>
-=======
 `Promise`\<`string`\>
->>>>>>> a54246e2
 
 A promise that resolves to the trimmed text.
 
